--- conflicted
+++ resolved
@@ -30,16 +30,8 @@
     changed:
     - Fixed upload script's use of tqdm
   date: 2024-09-12 19:47:01
-<<<<<<< HEAD
-- bump: minor
-  changes:
-    added:
-    - Migrate ACS Dataset.
-  date: 2024-09-17 09:24:23
-=======
 - bump: patch
   changes:
     fixed:
     - Bug in docs where prerequisites wouldn't load in GCP.
-  date: 2024-09-16 08:04:08
->>>>>>> 8c2f22b9
+  date: 2024-09-16 08:04:08