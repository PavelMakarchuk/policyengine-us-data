- changes:
    added:
    - Initialized changelogging
  date: 2024-09-09 17:29:10
  version: 1.0.0
<<<<<<< HEAD
=======
- changes:
    added:
    - Improved changelog
  date: 2024-09-09 17:29:10
>>>>>>> ed596a4b
- bump: minor
  changes:
    changed:
    - Improved logging
    - Updated required Python version
    - Removed setuptools_scm
<<<<<<< HEAD
  date: 2024-09-12 23:31:57
=======
  date: 2024-09-11 13:48:15
- bump: patch
  changes:
    fixed:
    - Added GitHub Actions test job to PR and push
    - Run publish to PyPI GitHub Actions job only on push
    - Fix changelog GitHub Actions job
  date: 2024-09-11 16:40:10
>>>>>>> ed596a4b
<|MERGE_RESOLUTION|>--- conflicted
+++ resolved
@@ -3,22 +3,16 @@
     - Initialized changelogging
   date: 2024-09-09 17:29:10
   version: 1.0.0
-<<<<<<< HEAD
-=======
 - changes:
     added:
     - Improved changelog
   date: 2024-09-09 17:29:10
->>>>>>> ed596a4b
 - bump: minor
   changes:
     changed:
     - Improved logging
     - Updated required Python version
     - Removed setuptools_scm
-<<<<<<< HEAD
-  date: 2024-09-12 23:31:57
-=======
   date: 2024-09-11 13:48:15
 - bump: patch
   changes:
@@ -26,5 +20,4 @@
     - Added GitHub Actions test job to PR and push
     - Run publish to PyPI GitHub Actions job only on push
     - Fix changelog GitHub Actions job
-  date: 2024-09-11 16:40:10
->>>>>>> ed596a4b
+  date: 2024-09-11 16:40:10