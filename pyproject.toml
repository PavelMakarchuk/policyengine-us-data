[build-system]
requires = ["setuptools>=45", "wheel", "setuptools_scm[toml]>=6.2"]
build-backend = "setuptools.build_meta"

[project]
name = "policyengine_us_data"
<<<<<<< HEAD
version = "1.3.0"
=======
version = "1.2.1"
>>>>>>> 8c2f22b9
description = "A package to create representative microdata for the US."
readme = "README.md"
authors = [
    {name = "PolicyEngine", email = "hello@policyengine.org"},
]
license = {file = "LICENSE"}
requires-python = ">=3.10"
dependencies = [
    "policyengine_core",
    "tables",
    "survey_enhance",
    "torch",
    "requests",
    "tqdm",
    "tabulate",
    "build",
    "tomli"
]

[project.optional-dependencies]
dev = [
    "black",
    "pytest",
    "policyengine_us==1.71.1",
    "streamlit",
]

[tool.setuptools]
packages = ["policyengine_us_data"]
include-package-data = true

[tool.setuptools.package-data]
"policyengine_us_data" = ["**/*"]

[tool.pytest.ini_options]
addopts = "-v"
testpaths = [
    "tests",
]

[tool.black]
line-length = 79
target-version = ['py311']
include = '\.pyi?$'
extend-exclude = '''
/(
  # directories
  \.eggs
  | \.git
  | \.hg
  | \.mypy_cache
  | \.tox
  | \.venv
  | build
  | dist
)/
'''<|MERGE_RESOLUTION|>--- conflicted
+++ resolved
@@ -4,11 +4,7 @@
 
 [project]
 name = "policyengine_us_data"
-<<<<<<< HEAD
-version = "1.3.0"
-=======
 version = "1.2.1"
->>>>>>> 8c2f22b9
 description = "A package to create representative microdata for the US."
 readme = "README.md"
 authors = [
